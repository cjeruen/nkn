package LevelDBStore

import (
	. "DNA/common"
	"DNA/common/log"
	"DNA/common/serialization"
	. "DNA/core/asset"
	"DNA/core/contract/program"
	. "DNA/core/ledger"
	tx "DNA/core/transaction"
<<<<<<< HEAD
	"DNA/core/transaction/payload"
=======
>>>>>>> 057c61d5
	"DNA/core/validation"
	. "DNA/errors"
	"bytes"
	"fmt"
	"github.com/syndtr/goleveldb/leveldb"
	"github.com/syndtr/goleveldb/leveldb/errors"
	"github.com/syndtr/goleveldb/leveldb/opt"
	"sync"
)

type LevelDBStore struct {
	db *leveldb.DB // LevelDB instance
	b  *leveldb.Batch
	it *Iterator

	header_index map[uint32]Uint256
	//header_cache map[Uint256]*Blockdata
	block_cache map[Uint256]*Block

	current_block_height uint32
	stored_header_count  uint32

	mutex sync.Mutex
}

func init() {
}

func NewLevelDBStore(file string) (*LevelDBStore, error) {

	// default Options
	o := opt.Options{
		NoSync: false,
	}

	db, err := leveldb.OpenFile(file, &o)

	if _, corrupted := err.(*errors.ErrCorrupted); corrupted {
		db, err = leveldb.RecoverFile(file, nil)
	}

	if err != nil {
		return nil, err
	}

	return &LevelDBStore{
		db:           db,
		b:            nil,
		it:           nil,
		header_index: map[uint32]Uint256{},
		//header_cache: map[Uint256]*Blockdata{},
		block_cache:          map[Uint256]*Block{},
		current_block_height: 0,
	}, nil
}

func (bd *LevelDBStore) InitLevelDBStoreWithGenesisBlock(genesisblock *Block) {
	hash := genesisblock.Hash()
	bd.header_index[0] = hash
	bd.persist(genesisblock)
}

func NewDBByOptions(file string, o *opt.Options) (*LevelDBStore, error) {

	db, err := leveldb.OpenFile(file, o)

	if _, corrupted := err.(*errors.ErrCorrupted); corrupted {
		db, err = leveldb.RecoverFile(file, nil)
	}

	if err != nil {
		return nil, err
	}

	return &LevelDBStore{
		db: db,
		b:  nil,
		it: nil,
	}, nil
}

func (self *LevelDBStore) Put(key []byte, value []byte) error {

	return self.db.Put(key, value, nil)
}

func (self *LevelDBStore) Get(key []byte) ([]byte, error) {

	dat, err := self.db.Get(key, nil)

	return dat, err
}

func (self *LevelDBStore) Delete(key []byte) error {

	return self.db.Delete(key, nil)
}

func (self *LevelDBStore) Close() error {

	err := self.db.Close()

	return err
}

func (self *LevelDBStore) NewIterator(options *opt.ReadOptions) *Iterator {

	iter := self.db.NewIterator(nil, options)

	return &Iterator{
		iter: iter,
	}
}

func (bd *LevelDBStore) InitLedgerStore(l *Ledger) error {
	// TODO: InitLedgerStore
	return nil
}

func (bd *LevelDBStore) IsDoubleSpend(tx tx.Transaction) bool {
	// TODO: IsDoubleSpend Check

	return false
}

func (bd *LevelDBStore) GetBlockHash(height uint32) (Uint256, error) {

	if height >= 0 {
		querykey := bytes.NewBuffer(nil)
		querykey.WriteByte(byte(DATA_BlockHash))
		err := serialization.WriteUint32(querykey, height)

		if err == nil {
			blockhash, err_get := bd.Get(querykey.Bytes())
			if err_get != nil {
				//TODO: implement error process
				return Uint256{}, err_get
			} else {
				blockhash256, err_parse := Uint256ParseFromBytes(blockhash)
				if err_parse == nil {
					return blockhash256, nil
				} else {
					return Uint256{}, err_parse
				}

			}
		} else {
			return Uint256{}, err
		}
	} else {
		return Uint256{}, NewDetailErr(errors.New("[LevelDB]: GetBlockHash error param height < 0."), ErrNoCode, "")
	}
}

func (bd *LevelDBStore) GetCurrentBlockHash() Uint256 {
	bd.mutex.Lock()
	defer bd.mutex.Unlock()

	return bd.header_index[bd.current_block_height]
}

func (bd *LevelDBStore) GetContract(hash []byte) ([]byte, error) {
	prefix := []byte{byte(DATA_Contract)}
	bData, err_get := bd.Get(append(prefix, hash...))
	if err_get != nil {
		//TODO: implement error process
		return nil, err_get
	}

	log.Debug("GetContract Data: ", bData)

	return bData, nil
}

func (bd *LevelDBStore) SaveHeader(header *Header, ledger *Ledger) error {
	bd.mutex.Lock()
	defer bd.mutex.Unlock()

	if header.Blockdata.Height-uint32(len(bd.header_index)) >= 1 {
		return errors.New("[SaveHeader] block height - header_index >= 1")
	}

	if header.Blockdata.Height < uint32(len(bd.header_index)) {
		return errors.New("[SaveHeader] block height < header_index")
	}

	//header verify
	err := validation.VerifyBlockData(header.Blockdata, ledger)
	if err != nil {
		return err
	}

	batch := new(leveldb.Batch)
	bd.onAddHeader(header.Blockdata, batch)
	err = bd.db.Write(batch, nil)
	if err != nil {
		return err
	}

	return nil

	/*
		//////////////////////////////////////////////////////////////
		// generate key with DATA_Header prefix
		headerkey := bytes.NewBuffer(nil)
		// add header prefix.
		headerkey.WriteByte( byte(DATA_Header) )
		// contact block hash
		blockhash := header.Blockdata.Hash()
		blockhash.Serialize(headerkey)

		fmt.Printf( "header key: %x\n",  headerkey )

		// generate value
		w := bytes.NewBuffer(nil)
		header.Serialize(w)
		fmt.Printf( "header data: %x\n",  w )

		// PUT VALUE
		err := bd.Put( headerkey.Bytes(), w.Bytes() )
		if ( err != nil ){
			return err
		}

		//////////////////////////////////////////////////////////////
		// generate key with DATA_BlockHash prefix
		bhash := bytes.NewBuffer(nil)
		bhash.WriteByte( byte(DATA_BlockHash) )
		err = serialization.WriteUint32( bhash, header.Blockdata.Height )
		fmt.Printf( "DATA_BlockHash table key: %x\n",  bhash )

		// generate value
		hashwriter := bytes.NewBuffer(nil)
		hashvalue := header.Blockdata.Hash()
		hashvalue.Serialize(hashwriter)
		fmt.Printf( "DATA_BlockHash table value: %x\n",  hashvalue )

		// PUT VALUE
		err = bd.Put( bhash.Bytes(), hashwriter.Bytes() )
		if ( err != nil ){
			return err
		}

		return nil
	*/
}

func (bd *LevelDBStore) GetHeader(hash Uint256) (*Header, error) {
	// TODO: GET HEADER
	var h *Header = new(Header)

	h.Blockdata = new(Blockdata)
	h.Blockdata.Program = new(program.Program)

	prefix := []byte{byte(DATA_Header)}
	log.Debug("GetHeader Data:", hash.ToArray())
	data, err_get := bd.Get(append(prefix, hash.ToArray()...))
	//log.Debug( "Get Header Data: %x\n",  data )
	if err_get != nil {
		//TODO: implement error process
		return nil, err_get
	}

	r := bytes.NewReader(data)

	// first 8 bytes is sys_fee
	sysfee, err := serialization.ReadUint64(r)
	if err != nil {
		return nil, err
	}
	log.Debug(fmt.Sprintf("sysfee: %d\n", sysfee))

	// Deserialize block data
	err = h.Deserialize(r)
	if err != nil {
		return nil, err
	}

	return h, err
}

func (bd *LevelDBStore) SaveAsset(assetid Uint256, asset *Asset) error {
	w := bytes.NewBuffer(nil)

	asset.Serialize(w)

	// generate key
	assetkey := bytes.NewBuffer(nil)
	// add asset prefix.
	assetkey.WriteByte(byte(ST_QuantityIssued))
	// contact asset id
	assetid.Serialize(assetkey)

	log.Debug(fmt.Sprintf("asset key: %x\n", assetkey))

	// PUT VALUE
	err := bd.Put(assetkey.Bytes(), w.Bytes())
	if err != nil {
		return err
	}

	return nil
}

func (bd *LevelDBStore) GetAsset(hash Uint256) (*Asset, error) {
	log.Debug(fmt.Sprintf("GetAsset Hash: %x\n", hash))

	asset := new(Asset)

	prefix := []byte{byte(ST_QuantityIssued)}
	data, err_get := bd.Get(append(prefix, hash.ToArray()...))

	log.Debug(fmt.Sprintf("GetAsset Data: %x\n", data))
	if err_get != nil {
		//TODO: implement error process
		return nil, err_get
	}

	r := bytes.NewReader(data)
	asset.Deserialize(r)

	return asset, nil
}

/*
func (bd *LevelDBStore) GetNextBlockHash(hash []byte) common.Uint256 {
	h,_ := bd.GetHeader( hash )

	if ( h == nil ) {
		return nil
	}

	if ( h.Blockdata.Height + 1 >= uint32(len(*bd.header_index)) ) {
		return nil
	}

	return (*bd.header_index)[h.Blockdata.Height + 1];
}
*/

func (bd *LevelDBStore) GetTransaction(hash Uint256) (*tx.Transaction, error) {
<<<<<<< HEAD
	//Trace()
	//log.Debug(fmt.Sprintf("GetTransaction Hash: %x\n", hash))
=======
	log.Trace()
	log.Debug(fmt.Sprintf("GetTransaction Hash: %x\n", hash))
>>>>>>> 057c61d5
	t := new(tx.Transaction)
	err := bd.getTx(t, hash)

	if err != nil {
		return nil, err
	}

	return t, nil
}

func (bd *LevelDBStore) getTx(tx *tx.Transaction, hash Uint256) error {
	prefix := []byte{byte(DATA_Transaction)}
	tHash, err_get := bd.Get(append(prefix, hash.ToArray()...))
	//log.Debug(fmt.Sprintf("getTx Data: %x\n", tHash))
	if err_get != nil {
		//TODO: implement error process
		log.Warn("Get TX from DB error")
		return err_get
	}

	r := bytes.NewReader(tHash)

	// get height
	_, err := serialization.ReadUint32(r)
	//height, err := serialization.ReadUint32(r)
	if err != nil {
		return err
	}
	//log.Debug(fmt.Sprintf("tx height: %d\n", height))

	// Deserialize Transaction
	err = tx.Deserialize(r)

	return err
}

func (bd *LevelDBStore) SaveTransaction(tx *tx.Transaction, height uint32) error {

	//////////////////////////////////////////////////////////////
	// generate key with DATA_Transaction prefix
	txhash := bytes.NewBuffer(nil)
	// add transaction header prefix.
	txhash.WriteByte(byte(DATA_Transaction))
	// get transaction hash
	txHashValue := tx.Hash()
	txHashValue.Serialize(txhash)
	log.Debug(fmt.Sprintf("transaction header + hash: %x\n", txhash))

	// generate value
	w := bytes.NewBuffer(nil)
	serialization.WriteUint32(w, height)
	tx.Serialize(w)
	log.Debug(fmt.Sprintf("transaction tx data: %x\n", w))

	// put value
	err := bd.Put(txhash.Bytes(), w.Bytes())
	if err != nil {
		return err
	}

	return nil
}

func (bd *LevelDBStore) GetBlock(hash Uint256) (*Block, error) {
	var b *Block = new(Block)

	b.Blockdata = new(Blockdata)
	b.Blockdata.Program = new(program.Program)

	prefix := []byte{byte(DATA_Header)}
	bHash, err_get := bd.Get(append(prefix, hash.ToArray()...))
	if err_get != nil {
		//TODO: implement error process
		return nil, err_get
	}
	//log.Debug(fmt.Sprintf("GetBlock Data: %x\n", bHash))

	r := bytes.NewReader(bHash)

	// first 8 bytes is sys_fee
	_,err := serialization.ReadUint64(r)
	//sysfee, err := serialization.ReadUint64(r)
	if err != nil {
		return nil, err
	}
	//log.Debug(fmt.Sprintf("sysfee: %d\n", sysfee))

	// Deserialize block data
	err = b.Deserialize(r)
	if err != nil {
		return nil, err
	}

	// Deserialize transaction
	for i := 0; i < len(b.Transcations); i++ {
		err = bd.getTx(b.Transcations[i], b.Transcations[i].Hash())
		if err != nil {
			return nil, err
		}
	}

	return b, nil
}

func (bd *LevelDBStore) persist(b *Block) error {

	batch := new(leveldb.Batch)

	//////////////////////////////////////////////////////////////
	// generate key with DATA_Header prefix
	bhhash := bytes.NewBuffer(nil)
	// add block header prefix.
	bhhash.WriteByte(byte(DATA_Header))
	// calc block hash
	blockhash := b.Hash()
	blockhash.Serialize(bhhash)
	log.Debug(fmt.Sprintf("block header + hash: %x\n", bhhash))

	// generate value
	w := bytes.NewBuffer(nil)
	var sysfee uint64 = 0xFFFFFFFFFFFFFFFF
	serialization.WriteUint64(w, sysfee)
	b.Serialize(w)

	// BATCH PUT VALUE
	batch.Put(bhhash.Bytes(), w.Bytes())
	/*
	err := bd.Put(bhhash.Bytes(), w.Bytes())
	if err != nil {
		return err
	}*/

	//////////////////////////////////////////////////////////////
	// generate key with DATA_BlockHash prefix
	bhash := bytes.NewBuffer(nil)
	bhash.WriteByte(byte(DATA_BlockHash))
	err := serialization.WriteUint32(bhash, b.Blockdata.Height)
	if err != nil {
		return err
	}
	log.Debug(fmt.Sprintf("DATA_BlockHash table key: %x\n", bhash))

	// generate value
	hashwriter := bytes.NewBuffer(nil)
	hashvalue := b.Blockdata.Hash()
	hashvalue.Serialize(hashwriter)
	log.Debug(fmt.Sprintf("DATA_BlockHash table value: %x\n", hashvalue))

	// BATCH PUT VALUE
	batch.Put(bhash.Bytes(), hashwriter.Bytes())
	/*
	err = bd.Put(bhash.Bytes(), hashwriter.Bytes())
	if err != nil {
		return err
	}*/

	//////////////////////////////////////////////////////////////
	// save transcations to leveldb
	nLen := len(b.Transcations)
	for i := 0; i < nLen; i++ {
		/*
			// for test
			if i==1 {
				b.Transcations[i].Hash = Uint256{0x00,0x01,0x02,0x03,0x00,0x01,0x02,0x03,0x00,0x01,0x02,0x03,0x00,0x01,0x02,0x03,0x00,0x01,0x02,0x03,0x00,0x01,0x02,0x03,0x00,0x01,0x02,0x03,0x00,0x01,0x02,0x03}
				fmt.Printf( "txhash: %x\n",  b.Transcations[i].Hash )
				bd.SaveTransaction(b.Transcations[i],b.Blockdata.Height)
			}
		*/

		// now support RegisterAsset / IssueAsset / TransferAsset and Miner TX ONLY.
		if b.Transcations[i].TxType == tx.RegisterAsset || b.Transcations[i].TxType == tx.IssueAsset || b.Transcations[i].TxType == tx.TransferAsset || b.Transcations[i].TxType == tx.BookKeeping {
			err = bd.SaveTransaction(b.Transcations[i], b.Blockdata.Height)
			if err != nil {
				return err
			}
		}
		if b.Transcations[i].TxType == tx.RegisterAsset {
			ar := b.Transcations[i].Payload.(*payload.AssetRegistration)
			err = bd.SaveAsset(b.Transcations[i].Hash(),ar.Asset)
			if err != nil {
				return err
			}
		}
	}

	// save hash with height
	bd.current_block_height = b.Blockdata.Height

	// generate key with SYS_CurrentHeader prefix
	currentblockkey := bytes.NewBuffer(nil)
	currentblockkey.WriteByte(byte(SYS_CurrentBlock))
	//fmt.Printf( "SYS_CurrentHeader key: %x\n",  currentblockkey )

	currentblock := bytes.NewBuffer(nil)
	blockhash.Serialize(currentblock)
	serialization.WriteUint32(currentblock, b.Blockdata.Height)

	// BATCH PUT VALUE
	batch.Put(currentblockkey.Bytes(), currentblock.Bytes())
	/*
	err = bd.Put(currentblockkey.Bytes(), currentblock.Bytes())
	if err != nil {
		return err
	}*/

	//bh := b.Blockdata.Hash()
	//bd.header_index[bd.current_block_height] = &bh

	err = bd.db.Write(batch, nil)
	if err != nil {
		return err
	}

	return nil
}

func (bd *LevelDBStore) onAddHeader(header *Blockdata, batch *leveldb.Batch) {
	log.Debug(fmt.Sprintf("onAddHeader(), Height=%d\n", header.Height))

	hash := header.Hash()
	bd.header_index[header.Height] = hash
	for header.Height-bd.stored_header_count >= 2000 {
		hashbuffer := new(bytes.Buffer)
		serialization.WriteVarUint(hashbuffer, uint64(2000))
		var hasharray []byte
		for i := 0; i < 2000; i++ {
			index := bd.stored_header_count + uint32(i)
			//fmt.Println("index:",index)
			thash := bd.header_index[index]
			thehash := thash.ToArray()
			hasharray = append(hasharray, thehash...)
			//fmt.Printf("%x\n",thehash)
		}
		hashbuffer.Write(hasharray)
		//fmt.Printf( "%x\n", hashbuffer )

		// generate key with DATA_Header prefix
		hhlprefix := bytes.NewBuffer(nil)
		// add block header prefix.
		hhlprefix.WriteByte(byte(IX_HeaderHashList))
		serialization.WriteUint32(hhlprefix, bd.stored_header_count)
		//fmt.Printf( "%x\n", hhlprefix )

		batch.Put(hhlprefix.Bytes(), hashbuffer.Bytes())
		bd.stored_header_count += 2000
	}

	//////////////////////////////////////////////////////////////
	// generate key with DATA_Header prefix
	headerkey := bytes.NewBuffer(nil)
	// add header prefix.
	headerkey.WriteByte(byte(DATA_Header))
	// contact block hash
	blockhash := header.Hash()
	blockhash.Serialize(headerkey)
	log.Debug(fmt.Sprintf("header key: %x\n", headerkey))
	//fmt.Println( "header key:",  headerkey.Bytes() )

	// generate value
	w := bytes.NewBuffer(nil)
	header.Serialize(w)
	log.Debug(fmt.Sprintf("header data: %x\n", w))
	//fmt.Println( "header data:",  w.Bytes() )

	// PUT VALUE
	batch.Put(headerkey.Bytes(), w.Bytes())

	//////////////////////////////////////////////////////////////
	// generate key with SYS_CurrentHeader prefix
	currentheaderkey := bytes.NewBuffer(nil)
	currentheaderkey.WriteByte(byte(SYS_CurrentHeader))
	//fmt.Printf( "SYS_CurrentHeader key: %x\n",  currentheaderkey )

	currentheader := bytes.NewBuffer(nil)
	blockhash.Serialize(currentheader)
	serialization.WriteUint32(currentheader, header.Height)
	//fmt.Printf( "SYS_CurrentHeader data: %x\n",  currentheader )

	// PUT VALUE
	batch.Put(currentheaderkey.Bytes(), currentheader.Bytes())
}

func (bd *LevelDBStore) persistBlocks() {
	log.Debug("persistBlocks()")

	if uint32(len(bd.header_index)) <= bd.current_block_height+1 {
		fmt.Printf("[persistBlocks]: error, header_index.count < current_block_height + 1")
		return
	}

	hash := bd.header_index[bd.current_block_height+1]

	block, ok := bd.block_cache[hash]
	if ok {
		bd.persist(block)
		delete(bd.block_cache, hash)

		//TODO: PersistCompleted
	}
}

func (bd *LevelDBStore) SaveBlock(b *Block, ledger *Ledger) error {
	log.Debug("SaveBlock()")

	bd.mutex.Lock()
	defer bd.mutex.Unlock()

	if bd.block_cache[b.Hash()] == nil {
		bd.block_cache[b.Hash()] = b
	}

	if b.Blockdata.Height-uint32(len(bd.header_index)) >= 1 {
		//return false,NewDetailErr(errors.New(fmt.Sprintf("WARNING: [SaveBlock] block height - header_index.count >= 1, block height:%d, header_index.count:%d",b.Blockdata.Height, uint32(len(bd.header_index)) )),ErrDuplicatedBlock,"")
		return errors.New(fmt.Sprintf("WARNING: [SaveBlock] block height - header_index.count >= 1, block height:%d, header_index.count:%d", b.Blockdata.Height, uint32(len(bd.header_index))))
	}

	if b.Blockdata.Height == uint32(len(bd.header_index)) {
		//Block verify
		err := validation.VerifyBlock(b, ledger, true)
		if err != nil {
			log.Debug("VerifyBlock() error!")
			return err
		}

		batch := new(leveldb.Batch)
		bd.onAddHeader(b.Blockdata, batch)
		log.Debug("batch dump: ", batch.Dump())
		err = bd.db.Write(batch, nil)
		if err != nil {
			return err
		}
	} else {
		return errors.New("[SaveBlock] block height != header_index")
	}

	if b.Blockdata.Height < uint32(len(bd.header_index)) {
		// TODO: block event set
		//new_block_event.Set();
		bd.persistBlocks()
	} else {
		return errors.New("[SaveBlock] block height < header_index")
	}

	return nil
}<|MERGE_RESOLUTION|>--- conflicted
+++ resolved
@@ -8,10 +8,7 @@
 	"DNA/core/contract/program"
 	. "DNA/core/ledger"
 	tx "DNA/core/transaction"
-<<<<<<< HEAD
 	"DNA/core/transaction/payload"
-=======
->>>>>>> 057c61d5
 	"DNA/core/validation"
 	. "DNA/errors"
 	"bytes"
@@ -353,13 +350,9 @@
 */
 
 func (bd *LevelDBStore) GetTransaction(hash Uint256) (*tx.Transaction, error) {
-<<<<<<< HEAD
-	//Trace()
-	//log.Debug(fmt.Sprintf("GetTransaction Hash: %x\n", hash))
-=======
 	log.Trace()
 	log.Debug(fmt.Sprintf("GetTransaction Hash: %x\n", hash))
->>>>>>> 057c61d5
+  
 	t := new(tx.Transaction)
 	err := bd.getTx(t, hash)
 
